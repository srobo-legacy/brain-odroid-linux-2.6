--- conflicted
+++ resolved
@@ -4489,11 +4489,7 @@
 {
 	struct sk_security_struct *sksec = sk->sk_security;
 	int err;
-<<<<<<< HEAD
 	u16 family = req->rsk_ops->family;
-=======
-	u16 family = sk->sk_family;
->>>>>>> d8ec26d7
 	u32 connsid;
 	u32 peersid;
 
