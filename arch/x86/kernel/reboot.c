--- conflicted
+++ resolved
@@ -455,55 +455,6 @@
 			DMI_MATCH(DMI_PRODUCT_NAME, "Precision M6600"),
 		},
 	},
-<<<<<<< HEAD
-	{	/* Handle problems with rebooting on the Latitude E6520. */
-		.callback = set_pci_reboot,
-		.ident = "Dell Latitude E6520",
-		.matches = {
-			DMI_MATCH(DMI_SYS_VENDOR, "Dell Inc."),
-			DMI_MATCH(DMI_PRODUCT_NAME, "Latitude E6520"),
-		},
-	},
-	{       /* Handle problems with rebooting on the OptiPlex 790. */
-		.callback = set_pci_reboot,
-		.ident = "Dell OptiPlex 790",
-		.matches = {
-			DMI_MATCH(DMI_SYS_VENDOR, "Dell Inc."),
-			DMI_MATCH(DMI_PRODUCT_NAME, "OptiPlex 790"),
-		},
-	},
-	{	/* Handle problems with rebooting on the OptiPlex 990. */
-		.callback = set_pci_reboot,
-		.ident = "Dell OptiPlex 990",
-		.matches = {
-			DMI_MATCH(DMI_SYS_VENDOR, "Dell Inc."),
-			DMI_MATCH(DMI_PRODUCT_NAME, "OptiPlex 990"),
-		},
-	},
-	{	/* Handle problems with rebooting on the OptiPlex 390. */
-		.callback = set_pci_reboot,
-		.ident = "Dell OptiPlex 390",
-		.matches = {
-			DMI_MATCH(DMI_SYS_VENDOR, "Dell Inc."),
-			DMI_MATCH(DMI_PRODUCT_NAME, "OptiPlex 390"),
-=======
-	{	/* Handle problems with rebooting on the Dell PowerEdge C6100. */
-		.callback = set_pci_reboot,
-		.ident = "Dell PowerEdge C6100",
-		.matches = {
-			DMI_MATCH(DMI_SYS_VENDOR, "Dell Inc."),
-			DMI_MATCH(DMI_PRODUCT_NAME, "C6100"),
-		},
-	},
-	{	/* Some C6100 machines were shipped with vendor being 'Dell'. */
-		.callback = set_pci_reboot,
-		.ident = "Dell PowerEdge C6100",
-		.matches = {
-			DMI_MATCH(DMI_SYS_VENDOR, "Dell"),
-			DMI_MATCH(DMI_PRODUCT_NAME, "C6100"),
->>>>>>> bb086142
-		},
-	},
 	{ }
 };
 
