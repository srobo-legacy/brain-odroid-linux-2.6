/* ----------------------------------------------------------------------- *
 *
 *   Copyright 2000-2008 H. Peter Anvin - All Rights Reserved
 *   Copyright 2009 Intel Corporation; author: H. Peter Anvin
 *
 *   This program is free software; you can redistribute it and/or modify
 *   it under the terms of the GNU General Public License as published by
 *   the Free Software Foundation, Inc., 675 Mass Ave, Cambridge MA 02139,
 *   USA; either version 2 of the License, or (at your option) any later
 *   version; incorporated herein by reference.
 *
 * ----------------------------------------------------------------------- */

/*
 * x86 MSR access device
 *
 * This device is accessed by lseek() to the appropriate register number
 * and then read/write in chunks of 8 bytes.  A larger size means multiple
 * reads or writes of the same register.
 *
 * This driver uses /dev/cpu/%d/msr where %d is the minor number, and on
 * an SMP box will direct the access to CPU %d.
 */

#include <linux/module.h>

#include <linux/types.h>
#include <linux/errno.h>
#include <linux/fcntl.h>
#include <linux/init.h>
#include <linux/poll.h>
#include <linux/smp.h>
#include <linux/smp_lock.h>
#include <linux/major.h>
#include <linux/fs.h>
#include <linux/device.h>
#include <linux/cpu.h>
#include <linux/notifier.h>
#include <linux/uaccess.h>

#include <asm/processor.h>
#include <asm/msr.h>
#include <asm/system.h>

static struct class *msr_class;

static loff_t msr_seek(struct file *file, loff_t offset, int orig)
{
	loff_t ret;
	struct inode *inode = file->f_mapping->host;

	mutex_lock(&inode->i_mutex);
	switch (orig) {
	case 0:
		file->f_pos = offset;
		ret = file->f_pos;
		break;
	case 1:
		file->f_pos += offset;
		ret = file->f_pos;
		break;
	default:
		ret = -EINVAL;
	}
	mutex_unlock(&inode->i_mutex);
	return ret;
}

static ssize_t msr_read(struct file *file, char __user *buf,
			size_t count, loff_t *ppos)
{
	u32 __user *tmp = (u32 __user *) buf;
	u32 data[2];
	u32 reg = *ppos;
	int cpu = iminor(file->f_path.dentry->d_inode);
	int err = 0;
	ssize_t bytes = 0;

	if (count % 8)
		return -EINVAL;	/* Invalid chunk size */

	for (; count; count -= 8) {
		err = rdmsr_safe_on_cpu(cpu, reg, &data[0], &data[1]);
		if (err)
			break;
		if (copy_to_user(tmp, &data, 8)) {
			err = -EFAULT;
			break;
		}
		tmp += 2;
		bytes += 8;
	}

	return bytes ? bytes : err;
}

static ssize_t msr_write(struct file *file, const char __user *buf,
			 size_t count, loff_t *ppos)
{
	const u32 __user *tmp = (const u32 __user *)buf;
	u32 data[2];
	u32 reg = *ppos;
	int cpu = iminor(file->f_path.dentry->d_inode);
	int err = 0;
	ssize_t bytes = 0;

	if (count % 8)
		return -EINVAL;	/* Invalid chunk size */

	for (; count; count -= 8) {
		if (copy_from_user(&data, tmp, 8)) {
			err = -EFAULT;
			break;
		}
		err = wrmsr_safe_on_cpu(cpu, reg, data[0], data[1]);
		if (err)
			break;
		tmp += 2;
		bytes += 8;
	}

	return bytes ? bytes : err;
}

static long msr_ioctl(struct file *file, unsigned int ioc, unsigned long arg)
{
	u32 __user *uregs = (u32 __user *)arg;
	u32 regs[8];
	int cpu = iminor(file->f_path.dentry->d_inode);
	int err;

	switch (ioc) {
	case X86_IOC_RDMSR_REGS:
		if (!(file->f_mode & FMODE_READ)) {
			err = -EBADF;
			break;
		}
		if (copy_from_user(&regs, uregs, sizeof regs)) {
			err = -EFAULT;
			break;
		}
		err = rdmsr_safe_regs_on_cpu(cpu, regs);
		if (err)
			break;
		if (copy_to_user(uregs, &regs, sizeof regs))
			err = -EFAULT;
		break;

	case X86_IOC_WRMSR_REGS:
		if (!(file->f_mode & FMODE_WRITE)) {
			err = -EBADF;
			break;
		}
		if (copy_from_user(&regs, uregs, sizeof regs)) {
			err = -EFAULT;
			break;
		}
		err = wrmsr_safe_regs_on_cpu(cpu, regs);
		if (err)
			break;
		if (copy_to_user(uregs, &regs, sizeof regs))
			err = -EFAULT;
		break;

	default:
		err = -ENOTTY;
		break;
	}

	return err;
}

static int msr_open(struct inode *inode, struct file *file)
{
<<<<<<< HEAD
	unsigned int cpu = iminor(file->f_path.dentry->d_inode);
	struct cpuinfo_x86 *c = &cpu_data(cpu);
=======
	unsigned int cpu;
	struct cpuinfo_x86 *c;
>>>>>>> 2fbe74b9

	cpu = iminor(file->f_path.dentry->d_inode);
	if (cpu >= nr_cpu_ids || !cpu_online(cpu))
		return -ENXIO;	/* No such CPU */

<<<<<<< HEAD
	if (cpu >= nr_cpu_ids || !cpu_online(cpu))
		return -ENXIO;	/* No such CPU */

=======
>>>>>>> 2fbe74b9
	c = &cpu_data(cpu);
	if (!cpu_has(c, X86_FEATURE_MSR))
		return -EIO;	/* MSR not supported */

	return 0;
}

/*
 * File operations we support
 */
static const struct file_operations msr_fops = {
	.owner = THIS_MODULE,
	.llseek = msr_seek,
	.read = msr_read,
	.write = msr_write,
	.open = msr_open,
	.unlocked_ioctl = msr_ioctl,
	.compat_ioctl = msr_ioctl,
};

static int __cpuinit msr_device_create(int cpu)
{
	struct device *dev;

	dev = device_create(msr_class, NULL, MKDEV(MSR_MAJOR, cpu), NULL,
			    "msr%d", cpu);
	return IS_ERR(dev) ? PTR_ERR(dev) : 0;
}

static void msr_device_destroy(int cpu)
{
	device_destroy(msr_class, MKDEV(MSR_MAJOR, cpu));
}

static int __cpuinit msr_class_cpu_callback(struct notifier_block *nfb,
				unsigned long action, void *hcpu)
{
	unsigned int cpu = (unsigned long)hcpu;
	int err = 0;

	switch (action) {
	case CPU_UP_PREPARE:
		err = msr_device_create(cpu);
		break;
	case CPU_UP_CANCELED:
	case CPU_UP_CANCELED_FROZEN:
	case CPU_DEAD:
		msr_device_destroy(cpu);
		break;
	}
	return err ? NOTIFY_BAD : NOTIFY_OK;
}

static struct notifier_block __refdata msr_class_cpu_notifier = {
	.notifier_call = msr_class_cpu_callback,
};

static char *msr_devnode(struct device *dev, mode_t *mode)
{
	return kasprintf(GFP_KERNEL, "cpu/%u/msr", MINOR(dev->devt));
}

static int __init msr_init(void)
{
	int i, err = 0;
	i = 0;

	if (register_chrdev(MSR_MAJOR, "cpu/msr", &msr_fops)) {
		printk(KERN_ERR "msr: unable to get major %d for msr\n",
		       MSR_MAJOR);
		err = -EBUSY;
		goto out;
	}
	msr_class = class_create(THIS_MODULE, "msr");
	if (IS_ERR(msr_class)) {
		err = PTR_ERR(msr_class);
		goto out_chrdev;
	}
	msr_class->devnode = msr_devnode;
	for_each_online_cpu(i) {
		err = msr_device_create(i);
		if (err != 0)
			goto out_class;
	}
	register_hotcpu_notifier(&msr_class_cpu_notifier);

	err = 0;
	goto out;

out_class:
	i = 0;
	for_each_online_cpu(i)
		msr_device_destroy(i);
	class_destroy(msr_class);
out_chrdev:
	unregister_chrdev(MSR_MAJOR, "cpu/msr");
out:
	return err;
}

static void __exit msr_exit(void)
{
	int cpu = 0;
	for_each_online_cpu(cpu)
		msr_device_destroy(cpu);
	class_destroy(msr_class);
	unregister_chrdev(MSR_MAJOR, "cpu/msr");
	unregister_hotcpu_notifier(&msr_class_cpu_notifier);
}

module_init(msr_init);
module_exit(msr_exit)

MODULE_AUTHOR("H. Peter Anvin <hpa@zytor.com>");
MODULE_DESCRIPTION("x86 generic MSR driver");
MODULE_LICENSE("GPL");<|MERGE_RESOLUTION|>--- conflicted
+++ resolved
@@ -172,24 +172,13 @@
 
 static int msr_open(struct inode *inode, struct file *file)
 {
-<<<<<<< HEAD
-	unsigned int cpu = iminor(file->f_path.dentry->d_inode);
-	struct cpuinfo_x86 *c = &cpu_data(cpu);
-=======
 	unsigned int cpu;
 	struct cpuinfo_x86 *c;
->>>>>>> 2fbe74b9
 
 	cpu = iminor(file->f_path.dentry->d_inode);
 	if (cpu >= nr_cpu_ids || !cpu_online(cpu))
 		return -ENXIO;	/* No such CPU */
 
-<<<<<<< HEAD
-	if (cpu >= nr_cpu_ids || !cpu_online(cpu))
-		return -ENXIO;	/* No such CPU */
-
-=======
->>>>>>> 2fbe74b9
 	c = &cpu_data(cpu);
 	if (!cpu_has(c, X86_FEATURE_MSR))
 		return -EIO;	/* MSR not supported */
