/**
 * @file cpu_buffer.c
 *
 * @remark Copyright 2002-2009 OProfile authors
 * @remark Read the file COPYING
 *
 * @author John Levon <levon@movementarian.org>
 * @author Barry Kasindorf <barry.kasindorf@amd.com>
 * @author Robert Richter <robert.richter@amd.com>
 *
 * Each CPU has a local buffer that stores PC value/event
 * pairs. We also log context switches when we notice them.
 * Eventually each CPU's buffer is processed into the global
 * event buffer by sync_buffer().
 *
 * We use a local buffer for two reasons: an NMI or similar
 * interrupt cannot synchronise, and high sampling rates
 * would lead to catastrophic global synchronisation if
 * a global buffer was used.
 */

#include <linux/sched.h>
#include <linux/oprofile.h>
#include <linux/errno.h>

#include "event_buffer.h"
#include "cpu_buffer.h"
#include "buffer_sync.h"
#include "oprof.h"

#define OP_BUFFER_FLAGS	0

static struct ring_buffer *op_ring_buffer;
DEFINE_PER_CPU(struct oprofile_cpu_buffer, op_cpu_buffer);

static void wq_sync_buffer(struct work_struct *work);

#define DEFAULT_TIMER_EXPIRE (HZ / 10)
static int work_enabled;

unsigned long oprofile_get_cpu_buffer_size(void)
{
	return oprofile_cpu_buffer_size;
}

void oprofile_cpu_buffer_inc_smpl_lost(void)
{
	struct oprofile_cpu_buffer *cpu_buf = &__get_cpu_var(op_cpu_buffer);

	cpu_buf->sample_lost_overflow++;
}

void free_cpu_buffers(void)
{
	if (op_ring_buffer)
		ring_buffer_free(op_ring_buffer);
	op_ring_buffer = NULL;
}

#define RB_EVENT_HDR_SIZE 4

int alloc_cpu_buffers(void)
{
	int i;

	unsigned long buffer_size = oprofile_cpu_buffer_size;
	unsigned long byte_size = buffer_size * (sizeof(struct op_sample) +
						 RB_EVENT_HDR_SIZE);

	op_ring_buffer = ring_buffer_alloc(byte_size, OP_BUFFER_FLAGS);
	if (!op_ring_buffer)
		goto fail;

	for_each_possible_cpu(i) {
		struct oprofile_cpu_buffer *b = &per_cpu(op_cpu_buffer, i);

		b->last_task = NULL;
		b->last_is_kernel = -1;
		b->tracing = 0;
		b->buffer_size = buffer_size;
		b->sample_received = 0;
		b->sample_lost_overflow = 0;
		b->backtrace_aborted = 0;
		b->sample_invalid_eip = 0;
		b->cpu = i;
		INIT_DELAYED_WORK(&b->work, wq_sync_buffer);
	}
	return 0;

fail:
	free_cpu_buffers();
	return -ENOMEM;
}

void start_cpu_work(void)
{
	int i;

	work_enabled = 1;

	for_each_online_cpu(i) {
		struct oprofile_cpu_buffer *b = &per_cpu(op_cpu_buffer, i);

		/*
		 * Spread the work by 1 jiffy per cpu so they dont all
		 * fire at once.
		 */
		schedule_delayed_work_on(i, &b->work, DEFAULT_TIMER_EXPIRE + i);
	}
}

void end_cpu_work(void)
{
	int i;

	work_enabled = 0;

	for_each_online_cpu(i) {
		struct oprofile_cpu_buffer *b = &per_cpu(op_cpu_buffer, i);

		cancel_delayed_work(&b->work);
	}

	flush_scheduled_work();
}

/*
 * This function prepares the cpu buffer to write a sample.
 *
 * Struct op_entry is used during operations on the ring buffer while
 * struct op_sample contains the data that is stored in the ring
 * buffer. Struct entry can be uninitialized. The function reserves a
 * data array that is specified by size. Use
 * op_cpu_buffer_write_commit() after preparing the sample. In case of
 * errors a null pointer is returned, otherwise the pointer to the
 * sample.
 *
 */
struct op_sample
*op_cpu_buffer_write_reserve(struct op_entry *entry, unsigned long size)
{
	entry->event = ring_buffer_lock_reserve
		(op_ring_buffer, sizeof(struct op_sample) +
		 size * sizeof(entry->sample->data[0]));
	if (!entry->event)
		return NULL;
	entry->sample = ring_buffer_event_data(entry->event);
	entry->size = size;
	entry->data = entry->sample->data;

	return entry->sample;
}

int op_cpu_buffer_write_commit(struct op_entry *entry)
{
	return ring_buffer_unlock_commit(op_ring_buffer, entry->event);
}

struct op_sample *op_cpu_buffer_read_entry(struct op_entry *entry, int cpu)
{
	struct ring_buffer_event *e;
<<<<<<< HEAD
	e = ring_buffer_consume(op_ring_buffer, cpu, NULL);
	if (!e)
		return NULL;
=======
	e = ring_buffer_consume(op_ring_buffer_read, cpu, NULL, NULL);
	if (e)
		goto event;
	if (ring_buffer_swap_cpu(op_ring_buffer_read,
				 op_ring_buffer_write,
				 cpu))
		return NULL;
	e = ring_buffer_consume(op_ring_buffer_read, cpu, NULL, NULL);
	if (e)
		goto event;
	return NULL;
>>>>>>> c1ab9cab

	entry->event = e;
	entry->sample = ring_buffer_event_data(e);
	entry->size = (ring_buffer_event_length(e) - sizeof(struct op_sample))
		/ sizeof(entry->sample->data[0]);
	entry->data = entry->sample->data;
	return entry->sample;
}

unsigned long op_cpu_buffer_entries(int cpu)
{
	return ring_buffer_entries_cpu(op_ring_buffer, cpu);
}

static int
op_add_code(struct oprofile_cpu_buffer *cpu_buf, unsigned long backtrace,
	    int is_kernel, struct task_struct *task)
{
	struct op_entry entry;
	struct op_sample *sample;
	unsigned long flags;
	int size;

	flags = 0;

	if (backtrace)
		flags |= TRACE_BEGIN;

	/* notice a switch from user->kernel or vice versa */
	is_kernel = !!is_kernel;
	if (cpu_buf->last_is_kernel != is_kernel) {
		cpu_buf->last_is_kernel = is_kernel;
		flags |= KERNEL_CTX_SWITCH;
		if (is_kernel)
			flags |= IS_KERNEL;
	}

	/* notice a task switch */
	if (cpu_buf->last_task != task) {
		cpu_buf->last_task = task;
		flags |= USER_CTX_SWITCH;
	}

	if (!flags)
		/* nothing to do */
		return 0;

	if (flags & USER_CTX_SWITCH)
		size = 1;
	else
		size = 0;

	sample = op_cpu_buffer_write_reserve(&entry, size);
	if (!sample)
		return -ENOMEM;

	sample->eip = ESCAPE_CODE;
	sample->event = flags;

	if (size)
		op_cpu_buffer_add_data(&entry, (unsigned long)task);

	op_cpu_buffer_write_commit(&entry);

	return 0;
}

static inline int
op_add_sample(struct oprofile_cpu_buffer *cpu_buf,
	      unsigned long pc, unsigned long event)
{
	struct op_entry entry;
	struct op_sample *sample;

	sample = op_cpu_buffer_write_reserve(&entry, 0);
	if (!sample)
		return -ENOMEM;

	sample->eip = pc;
	sample->event = event;

	return op_cpu_buffer_write_commit(&entry);
}

/*
 * This must be safe from any context.
 *
 * is_kernel is needed because on some architectures you cannot
 * tell if you are in kernel or user space simply by looking at
 * pc. We tag this in the buffer by generating kernel enter/exit
 * events whenever is_kernel changes
 */
static int
log_sample(struct oprofile_cpu_buffer *cpu_buf, unsigned long pc,
	   unsigned long backtrace, int is_kernel, unsigned long event)
{
	cpu_buf->sample_received++;

	if (pc == ESCAPE_CODE) {
		cpu_buf->sample_invalid_eip++;
		return 0;
	}

	if (op_add_code(cpu_buf, backtrace, is_kernel, current))
		goto fail;

	if (op_add_sample(cpu_buf, pc, event))
		goto fail;

	return 1;

fail:
	cpu_buf->sample_lost_overflow++;
	return 0;
}

static inline void oprofile_begin_trace(struct oprofile_cpu_buffer *cpu_buf)
{
	cpu_buf->tracing = 1;
}

static inline void oprofile_end_trace(struct oprofile_cpu_buffer *cpu_buf)
{
	cpu_buf->tracing = 0;
}

static inline void
__oprofile_add_ext_sample(unsigned long pc, struct pt_regs * const regs,
			  unsigned long event, int is_kernel)
{
	struct oprofile_cpu_buffer *cpu_buf = &__get_cpu_var(op_cpu_buffer);
	unsigned long backtrace = oprofile_backtrace_depth;

	/*
	 * if log_sample() fail we can't backtrace since we lost the
	 * source of this event
	 */
	if (!log_sample(cpu_buf, pc, backtrace, is_kernel, event))
		/* failed */
		return;

	if (!backtrace)
		return;

	oprofile_begin_trace(cpu_buf);
	oprofile_ops.backtrace(regs, backtrace);
	oprofile_end_trace(cpu_buf);
}

void oprofile_add_ext_sample(unsigned long pc, struct pt_regs * const regs,
			     unsigned long event, int is_kernel)
{
	__oprofile_add_ext_sample(pc, regs, event, is_kernel);
}

void oprofile_add_sample(struct pt_regs * const regs, unsigned long event)
{
	int is_kernel = !user_mode(regs);
	unsigned long pc = profile_pc(regs);

	__oprofile_add_ext_sample(pc, regs, event, is_kernel);
}

/*
 * Add samples with data to the ring buffer.
 *
 * Use oprofile_add_data(&entry, val) to add data and
 * oprofile_write_commit(&entry) to commit the sample.
 */
void
oprofile_write_reserve(struct op_entry *entry, struct pt_regs * const regs,
		       unsigned long pc, int code, int size)
{
	struct op_sample *sample;
	int is_kernel = !user_mode(regs);
	struct oprofile_cpu_buffer *cpu_buf = &__get_cpu_var(op_cpu_buffer);

	cpu_buf->sample_received++;

	/* no backtraces for samples with data */
	if (op_add_code(cpu_buf, 0, is_kernel, current))
		goto fail;

	sample = op_cpu_buffer_write_reserve(entry, size + 2);
	if (!sample)
		goto fail;
	sample->eip = ESCAPE_CODE;
	sample->event = 0;		/* no flags */

	op_cpu_buffer_add_data(entry, code);
	op_cpu_buffer_add_data(entry, pc);

	return;

fail:
	entry->event = NULL;
	cpu_buf->sample_lost_overflow++;
}

int oprofile_add_data(struct op_entry *entry, unsigned long val)
{
	if (!entry->event)
		return 0;
	return op_cpu_buffer_add_data(entry, val);
}

int oprofile_add_data64(struct op_entry *entry, u64 val)
{
	if (!entry->event)
		return 0;
	if (op_cpu_buffer_get_size(entry) < 2)
		/*
		 * the function returns 0 to indicate a too small
		 * buffer, even if there is some space left
		 */
		return 0;
	if (!op_cpu_buffer_add_data(entry, (u32)val))
		return 0;
	return op_cpu_buffer_add_data(entry, (u32)(val >> 32));
}

int oprofile_write_commit(struct op_entry *entry)
{
	if (!entry->event)
		return -EINVAL;
	return op_cpu_buffer_write_commit(entry);
}

void oprofile_add_pc(unsigned long pc, int is_kernel, unsigned long event)
{
	struct oprofile_cpu_buffer *cpu_buf = &__get_cpu_var(op_cpu_buffer);
	log_sample(cpu_buf, pc, 0, is_kernel, event);
}

void oprofile_add_trace(unsigned long pc)
{
	struct oprofile_cpu_buffer *cpu_buf = &__get_cpu_var(op_cpu_buffer);

	if (!cpu_buf->tracing)
		return;

	/*
	 * broken frame can give an eip with the same value as an
	 * escape code, abort the trace if we get it
	 */
	if (pc == ESCAPE_CODE)
		goto fail;

	if (op_add_sample(cpu_buf, pc, 0))
		goto fail;

	return;
fail:
	cpu_buf->tracing = 0;
	cpu_buf->backtrace_aborted++;
	return;
}

/*
 * This serves to avoid cpu buffer overflow, and makes sure
 * the task mortuary progresses
 *
 * By using schedule_delayed_work_on and then schedule_delayed_work
 * we guarantee this will stay on the correct cpu
 */
static void wq_sync_buffer(struct work_struct *work)
{
	struct oprofile_cpu_buffer *b =
		container_of(work, struct oprofile_cpu_buffer, work.work);
	if (b->cpu != smp_processor_id()) {
		printk(KERN_DEBUG "WQ on CPU%d, prefer CPU%d\n",
		       smp_processor_id(), b->cpu);

		if (!cpu_online(b->cpu)) {
			cancel_delayed_work(&b->work);
			return;
		}
	}
	sync_buffer(b->cpu);

	/* don't re-add the work if we're shutting down */
	if (work_enabled)
		schedule_delayed_work(&b->work, DEFAULT_TIMER_EXPIRE);
}<|MERGE_RESOLUTION|>--- conflicted
+++ resolved
@@ -159,23 +159,9 @@
 struct op_sample *op_cpu_buffer_read_entry(struct op_entry *entry, int cpu)
 {
 	struct ring_buffer_event *e;
-<<<<<<< HEAD
-	e = ring_buffer_consume(op_ring_buffer, cpu, NULL);
+	e = ring_buffer_consume(op_ring_buffer, cpu, NULL, NULL);
 	if (!e)
 		return NULL;
-=======
-	e = ring_buffer_consume(op_ring_buffer_read, cpu, NULL, NULL);
-	if (e)
-		goto event;
-	if (ring_buffer_swap_cpu(op_ring_buffer_read,
-				 op_ring_buffer_write,
-				 cpu))
-		return NULL;
-	e = ring_buffer_consume(op_ring_buffer_read, cpu, NULL, NULL);
-	if (e)
-		goto event;
-	return NULL;
->>>>>>> c1ab9cab
 
 	entry->event = e;
 	entry->sample = ring_buffer_event_data(e);
