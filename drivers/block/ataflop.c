/*
 *  drivers/block/ataflop.c
 *
 *  Copyright (C) 1993  Greg Harp
 *  Atari Support by Bjoern Brauel, Roman Hodek
 *
 *  Big cleanup Sep 11..14 1994 Roman Hodek:
 *   - Driver now works interrupt driven
 *   - Support for two drives; should work, but I cannot test that :-(
 *   - Reading is done in whole tracks and buffered to speed up things
 *   - Disk change detection and drive deselecting after motor-off
 *     similar to TOS
 *   - Autodetection of disk format (DD/HD); untested yet, because I
 *     don't have an HD drive :-(
 *
 *  Fixes Nov 13 1994 Martin Schaller:
 *   - Autodetection works now
 *   - Support for 5 1/4'' disks
 *   - Removed drive type (unknown on atari)
 *   - Do seeks with 8 Mhz
 *
 *  Changes by Andreas Schwab:
 *   - After errors in multiple read mode try again reading single sectors
 *  (Feb 1995):
 *   - Clean up error handling
 *   - Set blk_size for proper size checking
 *   - Initialize track register when testing presence of floppy
 *   - Implement some ioctl's
 *
 *  Changes by Torsten Lang:
 *   - When probing the floppies we should add the FDCCMDADD_H flag since
 *     the FDC will otherwise wait forever when no disk is inserted...
 *
 * ++ Freddi Aschwanden (fa) 20.9.95 fixes for medusa:
 *  - MFPDELAY() after each FDC access -> atari 
 *  - more/other disk formats
 *  - DMA to the block buffer directly if we have a 32bit DMA
 *  - for medusa, the step rate is always 3ms
 *  - on medusa, use only cache_push()
 * Roman:
 *  - Make disk format numbering independent from minors
 *  - Let user set max. supported drive type (speeds up format
 *    detection, saves buffer space)
 *
 * Roman 10/15/95:
 *  - implement some more ioctls
 *  - disk formatting
 *  
 * Andreas 95/12/12:
 *  - increase gap size at start of track for HD/ED disks
 *
 * Michael (MSch) 11/07/96:
 *  - implemented FDSETPRM and FDDEFPRM ioctl
 *
 * Andreas (97/03/19):
 *  - implemented missing BLK* ioctls
 *
 *  Things left to do:
 *   - Formatting
 *   - Maybe a better strategy for disk change detection (does anyone
 *     know one?)
 */

#include <linux/module.h>

#include <linux/fd.h>
#include <linux/delay.h>
#include <linux/init.h>
#include <linux/blkdev.h>
#include <linux/mutex.h>

#include <asm/atafd.h>
#include <asm/atafdreg.h>
#include <asm/atariints.h>
#include <asm/atari_stdma.h>
#include <asm/atari_stram.h>

#define	FD_MAX_UNITS 2

#undef DEBUG

<<<<<<< HEAD
static DEFINE_MUTEX(ataflop_mutex);
static struct request_queue *floppy_queue;
=======
>>>>>>> 6362beea
static struct request *fd_request;
static int fdc_queue;

/* Disk types: DD, HD, ED */
static struct atari_disk_type {
	const char	*name;
	unsigned	spt;		/* sectors per track */
	unsigned	blocks;		/* total number of blocks */
	unsigned	fdc_speed;	/* fdc_speed setting */
	unsigned 	stretch;	/* track doubling ? */
} atari_disk_type[] = {
	{ "d360",  9, 720, 0, 0},	/*  0: 360kB diskette */
	{ "D360",  9, 720, 0, 1},	/*  1: 360kb in 720k or 1.2MB drive */
	{ "D720",  9,1440, 0, 0},	/*  2: 720kb in 720k or 1.2MB drive */
	{ "D820", 10,1640, 0, 0},	/*  3: DD disk with 82 tracks/10 sectors */
/* formats above are probed for type DD */
#define	MAX_TYPE_DD 3
	{ "h1200",15,2400, 3, 0},	/*  4: 1.2MB diskette */
	{ "H1440",18,2880, 3, 0},	/*  5: 1.4 MB diskette (HD) */
	{ "H1640",20,3280, 3, 0},	/*  6: 1.64MB diskette (fat HD) 82 tr 20 sec */
/* formats above are probed for types DD and HD */
#define	MAX_TYPE_HD 6
	{ "E2880",36,5760, 3, 0},	/*  7: 2.8 MB diskette (ED) */
	{ "E3280",40,6560, 3, 0},	/*  8: 3.2 MB diskette (fat ED) 82 tr 40 sec */
/* formats above are probed for types DD, HD and ED */
#define	MAX_TYPE_ED 8
/* types below are never autoprobed */
	{ "H1680",21,3360, 3, 0},	/*  9: 1.68MB diskette (fat HD) 80 tr 21 sec */
	{ "h410",10,820, 0, 1},		/* 10: 410k diskette 41 tr 10 sec, stretch */
	{ "h1476",18,2952, 3, 0},	/* 11: 1.48MB diskette 82 tr 18 sec */
	{ "H1722",21,3444, 3, 0},	/* 12: 1.72MB diskette 82 tr 21 sec */
	{ "h420",10,840, 0, 1},		/* 13: 420k diskette 42 tr 10 sec, stretch */
	{ "H830",10,1660, 0, 0},	/* 14: 820k diskette 83 tr 10 sec */
	{ "h1494",18,2952, 3, 0},	/* 15: 1.49MB diskette 83 tr 18 sec */
	{ "H1743",21,3486, 3, 0},	/* 16: 1.74MB diskette 83 tr 21 sec */
	{ "h880",11,1760, 0, 0},	/* 17: 880k diskette 80 tr 11 sec */
	{ "D1040",13,2080, 0, 0},	/* 18: 1.04MB diskette 80 tr 13 sec */
	{ "D1120",14,2240, 0, 0},	/* 19: 1.12MB diskette 80 tr 14 sec */
	{ "h1600",20,3200, 3, 0},	/* 20: 1.60MB diskette 80 tr 20 sec */
	{ "H1760",22,3520, 3, 0},	/* 21: 1.76MB diskette 80 tr 22 sec */
	{ "H1920",24,3840, 3, 0},	/* 22: 1.92MB diskette 80 tr 24 sec */
	{ "E3200",40,6400, 3, 0},	/* 23: 3.2MB diskette 80 tr 40 sec */
	{ "E3520",44,7040, 3, 0},	/* 24: 3.52MB diskette 80 tr 44 sec */
	{ "E3840",48,7680, 3, 0},	/* 25: 3.84MB diskette 80 tr 48 sec */
	{ "H1840",23,3680, 3, 0},	/* 26: 1.84MB diskette 80 tr 23 sec */
	{ "D800",10,1600, 0, 0},	/* 27: 800k diskette 80 tr 10 sec */
};

static int StartDiskType[] = {
	MAX_TYPE_DD,
	MAX_TYPE_HD,
	MAX_TYPE_ED
};

#define	TYPE_DD		0
#define	TYPE_HD		1
#define	TYPE_ED		2

static int DriveType = TYPE_HD;

static DEFINE_SPINLOCK(ataflop_lock);

/* Array for translating minors into disk formats */
static struct {
	int 	 index;
	unsigned drive_types;
} minor2disktype[] = {
	{  0, TYPE_DD },	/*  1: d360 */
	{  4, TYPE_HD },	/*  2: h1200 */
	{  1, TYPE_DD },	/*  3: D360 */
	{  2, TYPE_DD },	/*  4: D720 */
	{  1, TYPE_DD },	/*  5: h360 = D360 */
	{  2, TYPE_DD },	/*  6: h720 = D720 */
	{  5, TYPE_HD },	/*  7: H1440 */
	{  7, TYPE_ED },	/*  8: E2880 */
/* some PC formats :-) */
	{  8, TYPE_ED },	/*  9: E3280    <- was "CompaQ" == E2880 for PC */
	{  5, TYPE_HD },	/* 10: h1440 = H1440 */
	{  9, TYPE_HD },	/* 11: H1680 */
	{ 10, TYPE_DD },	/* 12: h410  */
	{  3, TYPE_DD },	/* 13: H820     <- == D820, 82x10 */
	{ 11, TYPE_HD },	/* 14: h1476 */
	{ 12, TYPE_HD },	/* 15: H1722 */
	{ 13, TYPE_DD },	/* 16: h420  */
	{ 14, TYPE_DD },	/* 17: H830  */
	{ 15, TYPE_HD },	/* 18: h1494 */
	{ 16, TYPE_HD },	/* 19: H1743 */
	{ 17, TYPE_DD },	/* 20: h880  */
	{ 18, TYPE_DD },	/* 21: D1040 */
	{ 19, TYPE_DD },	/* 22: D1120 */
	{ 20, TYPE_HD },	/* 23: h1600 */
	{ 21, TYPE_HD },	/* 24: H1760 */
	{ 22, TYPE_HD },	/* 25: H1920 */
	{ 23, TYPE_ED },	/* 26: E3200 */
	{ 24, TYPE_ED },	/* 27: E3520 */
	{ 25, TYPE_ED },	/* 28: E3840 */
	{ 26, TYPE_HD },	/* 29: H1840 */
	{ 27, TYPE_DD },	/* 30: D800  */
	{  6, TYPE_HD },	/* 31: H1640    <- was H1600 == h1600 for PC */
};

#define NUM_DISK_MINORS ARRAY_SIZE(minor2disktype)

/*
 * Maximum disk size (in kilobytes). This default is used whenever the
 * current disk size is unknown.
 */
#define MAX_DISK_SIZE 3280

/*
 * MSch: User-provided type information. 'drive' points to
 * the respective entry of this array. Set by FDSETPRM ioctls.
 */
static struct atari_disk_type user_params[FD_MAX_UNITS];

/*
 * User-provided permanent type information. 'drive' points to
 * the respective entry of this array.  Set by FDDEFPRM ioctls, 
 * restored upon disk change by floppy_revalidate() if valid (as seen by
 * default_params[].blocks > 0 - a bit in unit[].flags might be used for this?)
 */
static struct atari_disk_type default_params[FD_MAX_UNITS];

/* current info on each unit */
static struct atari_floppy_struct {
	int connected;				/* !=0 : drive is connected */
	int autoprobe;				/* !=0 : do autoprobe	    */

	struct atari_disk_type	*disktype;	/* current type of disk */

	int track;		/* current head position or -1 if
				   unknown */
	unsigned int steprate;	/* steprate setting */
	unsigned int wpstat;	/* current state of WP signal (for
				   disk change detection) */
	int flags;		/* flags */
	struct gendisk *disk;
	int ref;
	int type;
} unit[FD_MAX_UNITS];

#define	UD	unit[drive]
#define	UDT	unit[drive].disktype
#define	SUD	unit[SelectedDrive]
#define	SUDT	unit[SelectedDrive].disktype


#define FDC_READ(reg) ({			\
    /* unsigned long __flags; */		\
    unsigned short __val;			\
    /* local_irq_save(__flags); */		\
    dma_wd.dma_mode_status = 0x80 | (reg);	\
    udelay(25);					\
    __val = dma_wd.fdc_acces_seccount;		\
    MFPDELAY();					\
    /* local_irq_restore(__flags); */		\
    __val & 0xff;				\
})

#define FDC_WRITE(reg,val)			\
    do {					\
	/* unsigned long __flags; */		\
	/* local_irq_save(__flags); */		\
	dma_wd.dma_mode_status = 0x80 | (reg);	\
	udelay(25);				\
	dma_wd.fdc_acces_seccount = (val);	\
	MFPDELAY();				\
        /* local_irq_restore(__flags); */	\
    } while(0)


/* Buffering variables:
 * First, there is a DMA buffer in ST-RAM that is used for floppy DMA
 * operations. Second, a track buffer is used to cache a whole track
 * of the disk to save read operations. These are two separate buffers
 * because that allows write operations without clearing the track buffer.
 */

static int MaxSectors[] = {
	11, 22, 44
};
static int BufferSize[] = {
	15*512, 30*512, 60*512
};

#define	BUFFER_SIZE	(BufferSize[DriveType])

unsigned char *DMABuffer;			  /* buffer for writes */
static unsigned long PhysDMABuffer;   /* physical address */

static int UseTrackbuffer = -1;		  /* Do track buffering? */
module_param(UseTrackbuffer, int, 0);

unsigned char *TrackBuffer;			  /* buffer for reads */
static unsigned long PhysTrackBuffer; /* physical address */
static int BufferDrive, BufferSide, BufferTrack;
static int read_track;		/* non-zero if we are reading whole tracks */

#define	SECTOR_BUFFER(sec)	(TrackBuffer + ((sec)-1)*512)
#define	IS_BUFFERED(drive,side,track) \
    (BufferDrive == (drive) && BufferSide == (side) && BufferTrack == (track))

/*
 * These are global variables, as that's the easiest way to give
 * information to interrupts. They are the data used for the current
 * request.
 */
static int SelectedDrive = 0;
static int ReqCmd, ReqBlock;
static int ReqSide, ReqTrack, ReqSector, ReqCnt;
static int HeadSettleFlag = 0;
static unsigned char *ReqData, *ReqBuffer;
static int MotorOn = 0, MotorOffTrys;
static int IsFormatting = 0, FormatError;

static int UserSteprate[FD_MAX_UNITS] = { -1, -1 };
module_param_array(UserSteprate, int, NULL, 0);

/* Synchronization of FDC access. */
static volatile int fdc_busy = 0;
static DECLARE_WAIT_QUEUE_HEAD(fdc_wait);
static DECLARE_WAIT_QUEUE_HEAD(format_wait);

static unsigned long changed_floppies = 0xff, fake_change = 0;
#define	CHECK_CHANGE_DELAY	HZ/2

#define	FD_MOTOR_OFF_DELAY	(3*HZ)
#define	FD_MOTOR_OFF_MAXTRY	(10*20)

#define FLOPPY_TIMEOUT		(6*HZ)
#define RECALIBRATE_ERRORS	4	/* After this many errors the drive
					 * will be recalibrated. */
#define MAX_ERRORS		8	/* After this many errors the driver
					 * will give up. */


/*
 * The driver is trying to determine the correct media format
 * while Probing is set. fd_rwsec_done() clears it after a
 * successful access.
 */
static int Probing = 0;

/* This flag is set when a dummy seek is necessary to make the WP
 * status bit accessible.
 */
static int NeedSeek = 0;


#ifdef DEBUG
#define DPRINT(a)	printk a
#else
#define DPRINT(a)
#endif

/***************************** Prototypes *****************************/

static void fd_select_side( int side );
static void fd_select_drive( int drive );
static void fd_deselect( void );
static void fd_motor_off_timer( unsigned long dummy );
static void check_change( unsigned long dummy );
static irqreturn_t floppy_irq (int irq, void *dummy);
static void fd_error( void );
static int do_format(int drive, int type, struct atari_format_descr *desc);
static void do_fd_action( int drive );
static void fd_calibrate( void );
static void fd_calibrate_done( int status );
static void fd_seek( void );
static void fd_seek_done( int status );
static void fd_rwsec( void );
static void fd_readtrack_check( unsigned long dummy );
static void fd_rwsec_done( int status );
static void fd_rwsec_done1(int status);
static void fd_writetrack( void );
static void fd_writetrack_done( int status );
static void fd_times_out( unsigned long dummy );
static void finish_fdc( void );
static void finish_fdc_done( int dummy );
static void setup_req_params( int drive );
static void redo_fd_request( void);
static int fd_locked_ioctl(struct block_device *bdev, fmode_t mode, unsigned int
                     cmd, unsigned long param);
static void fd_probe( int drive );
static int fd_test_drive_present( int drive );
static void config_types( void );
static int floppy_open(struct block_device *bdev, fmode_t mode);
static int floppy_release(struct gendisk *disk, fmode_t mode);

/************************* End of Prototypes **************************/

static DEFINE_TIMER(motor_off_timer, fd_motor_off_timer, 0, 0);
static DEFINE_TIMER(readtrack_timer, fd_readtrack_check, 0, 0);
static DEFINE_TIMER(timeout_timer, fd_times_out, 0, 0);
static DEFINE_TIMER(fd_timer, check_change, 0, 0);
	
static void fd_end_request_cur(int err)
{
	if (!__blk_end_request_cur(fd_request, err))
		fd_request = NULL;
}

static inline void start_motor_off_timer(void)
{
	mod_timer(&motor_off_timer, jiffies + FD_MOTOR_OFF_DELAY);
	MotorOffTrys = 0;
}

static inline void start_check_change_timer( void )
{
	mod_timer(&fd_timer, jiffies + CHECK_CHANGE_DELAY);
}

static inline void start_timeout(void)
{
	mod_timer(&timeout_timer, jiffies + FLOPPY_TIMEOUT);
}

static inline void stop_timeout(void)
{
	del_timer(&timeout_timer);
}

/* Select the side to use. */

static void fd_select_side( int side )
{
	unsigned long flags;

	/* protect against various other ints mucking around with the PSG */
	local_irq_save(flags);
  
	sound_ym.rd_data_reg_sel = 14; /* Select PSG Port A */
	sound_ym.wd_data = (side == 0) ? sound_ym.rd_data_reg_sel | 0x01 :
	                                 sound_ym.rd_data_reg_sel & 0xfe;

	local_irq_restore(flags);
}


/* Select a drive, update the FDC's track register and set the correct
 * clock speed for this disk's type.
 */

static void fd_select_drive( int drive )
{
	unsigned long flags;
	unsigned char tmp;
  
	if (drive == SelectedDrive)
	  return;

	/* protect against various other ints mucking around with the PSG */
	local_irq_save(flags);
	sound_ym.rd_data_reg_sel = 14; /* Select PSG Port A */
	tmp = sound_ym.rd_data_reg_sel;
	sound_ym.wd_data = (tmp | DSKDRVNONE) & ~(drive == 0 ? DSKDRV0 : DSKDRV1);
	atari_dont_touch_floppy_select = 1;
	local_irq_restore(flags);

	/* restore track register to saved value */
	FDC_WRITE( FDCREG_TRACK, UD.track );
	udelay(25);

	/* select 8/16 MHz */
	if (UDT)
		if (ATARIHW_PRESENT(FDCSPEED))
			dma_wd.fdc_speed = UDT->fdc_speed;
	
	SelectedDrive = drive;
}


/* Deselect both drives. */

static void fd_deselect( void )
{
	unsigned long flags;

	/* protect against various other ints mucking around with the PSG */
	local_irq_save(flags);
	atari_dont_touch_floppy_select = 0;
	sound_ym.rd_data_reg_sel=14;	/* Select PSG Port A */
	sound_ym.wd_data = (sound_ym.rd_data_reg_sel |
			    (MACH_IS_FALCON ? 3 : 7)); /* no drives selected */
	/* On Falcon, the drive B select line is used on the printer port, so
	 * leave it alone... */
	SelectedDrive = -1;
	local_irq_restore(flags);
}


/* This timer function deselects the drives when the FDC switched the
 * motor off. The deselection cannot happen earlier because the FDC
 * counts the index signals, which arrive only if one drive is selected.
 */

static void fd_motor_off_timer( unsigned long dummy )
{
	unsigned char status;

	if (SelectedDrive < 0)
		/* no drive selected, needn't deselect anyone */
		return;

	if (stdma_islocked())
		goto retry;

	status = FDC_READ( FDCREG_STATUS );

	if (!(status & 0x80)) {
		/* motor already turned off by FDC -> deselect drives */
		MotorOn = 0;
		fd_deselect();
		return;
	}
	/* not yet off, try again */

  retry:
	/* Test again later; if tested too often, it seems there is no disk
	 * in the drive and the FDC will leave the motor on forever (or,
	 * at least until a disk is inserted). So we'll test only twice
	 * per second from then on...
	 */
	mod_timer(&motor_off_timer,
		  jiffies + (MotorOffTrys++ < FD_MOTOR_OFF_MAXTRY ? HZ/20 : HZ/2));
}


/* This function is repeatedly called to detect disk changes (as good
 * as possible) and keep track of the current state of the write protection.
 */

static void check_change( unsigned long dummy )
{
	static int    drive = 0;

	unsigned long flags;
	unsigned char old_porta;
	int			  stat;

	if (++drive > 1 || !UD.connected)
		drive = 0;

	/* protect against various other ints mucking around with the PSG */
	local_irq_save(flags);

	if (!stdma_islocked()) {
		sound_ym.rd_data_reg_sel = 14;
		old_porta = sound_ym.rd_data_reg_sel;
		sound_ym.wd_data = (old_porta | DSKDRVNONE) &
			               ~(drive == 0 ? DSKDRV0 : DSKDRV1);
		stat = !!(FDC_READ( FDCREG_STATUS ) & FDCSTAT_WPROT);
		sound_ym.wd_data = old_porta;

		if (stat != UD.wpstat) {
			DPRINT(( "wpstat[%d] = %d\n", drive, stat ));
			UD.wpstat = stat;
			set_bit (drive, &changed_floppies);
		}
	}
	local_irq_restore(flags);

	start_check_change_timer();
}

 
/* Handling of the Head Settling Flag: This flag should be set after each
 * seek operation, because we don't use seeks with verify.
 */

static inline void set_head_settle_flag(void)
{
	HeadSettleFlag = FDCCMDADD_E;
}

static inline int get_head_settle_flag(void)
{
	int	tmp = HeadSettleFlag;
	HeadSettleFlag = 0;
	return( tmp );
}

static inline void copy_buffer(void *from, void *to)
{
	ulong *p1 = (ulong *)from, *p2 = (ulong *)to;
	int cnt;

	for (cnt = 512/4; cnt; cnt--)
		*p2++ = *p1++;
}

  
  

/* General Interrupt Handling */

static void (*FloppyIRQHandler)( int status ) = NULL;

static irqreturn_t floppy_irq (int irq, void *dummy)
{
	unsigned char status;
	void (*handler)( int );

	handler = xchg(&FloppyIRQHandler, NULL);

	if (handler) {
		nop();
		status = FDC_READ( FDCREG_STATUS );
		DPRINT(("FDC irq, status = %02x handler = %08lx\n",status,(unsigned long)handler));
		handler( status );
	}
	else {
		DPRINT(("FDC irq, no handler\n"));
	}
	return IRQ_HANDLED;
}


/* Error handling: If some error happened, retry some times, then
 * recalibrate, then try again, and fail after MAX_ERRORS.
 */

static void fd_error( void )
{
	if (IsFormatting) {
		IsFormatting = 0;
		FormatError = 1;
		wake_up( &format_wait );
		return;
	}

	if (!fd_request)
		return;

	fd_request->errors++;
	if (fd_request->errors >= MAX_ERRORS) {
		printk(KERN_ERR "fd%d: too many errors.\n", SelectedDrive );
		fd_end_request_cur(-EIO);
	}
	else if (fd_request->errors == RECALIBRATE_ERRORS) {
		printk(KERN_WARNING "fd%d: recalibrating\n", SelectedDrive );
		if (SelectedDrive != -1)
			SUD.track = -1;
	}
	redo_fd_request();
}



#define	SET_IRQ_HANDLER(proc) do { FloppyIRQHandler = (proc); } while(0)


/* ---------- Formatting ---------- */

#define FILL(n,val)		\
    do {			\
	memset( p, val, n );	\
	p += n;			\
    } while(0)

static int do_format(int drive, int type, struct atari_format_descr *desc)
{
	unsigned char	*p;
	int sect, nsect;
	unsigned long	flags;

	DPRINT(("do_format( dr=%d tr=%d he=%d offs=%d )\n",
		drive, desc->track, desc->head, desc->sect_offset ));

	local_irq_save(flags);
	while( fdc_busy ) sleep_on( &fdc_wait );
	fdc_busy = 1;
	stdma_lock(floppy_irq, NULL);
	atari_turnon_irq( IRQ_MFP_FDC ); /* should be already, just to be sure */
	local_irq_restore(flags);

	if (type) {
		if (--type >= NUM_DISK_MINORS ||
		    minor2disktype[type].drive_types > DriveType) {
			redo_fd_request();
			return -EINVAL;
		}
		type = minor2disktype[type].index;
		UDT = &atari_disk_type[type];
	}

	if (!UDT || desc->track >= UDT->blocks/UDT->spt/2 || desc->head >= 2) {
		redo_fd_request();
		return -EINVAL;
	}

	nsect = UDT->spt;
	p = TrackBuffer;
	/* The track buffer is used for the raw track data, so its
	   contents become invalid! */
	BufferDrive = -1;
	/* stop deselect timer */
	del_timer( &motor_off_timer );

	FILL( 60 * (nsect / 9), 0x4e );
	for( sect = 0; sect < nsect; ++sect ) {
		FILL( 12, 0 );
		FILL( 3, 0xf5 );
		*p++ = 0xfe;
		*p++ = desc->track;
		*p++ = desc->head;
		*p++ = (nsect + sect - desc->sect_offset) % nsect + 1;
		*p++ = 2;
		*p++ = 0xf7;
		FILL( 22, 0x4e );
		FILL( 12, 0 );
		FILL( 3, 0xf5 );
		*p++ = 0xfb;
		FILL( 512, 0xe5 );
		*p++ = 0xf7;
		FILL( 40, 0x4e );
	}
	FILL( TrackBuffer+BUFFER_SIZE-p, 0x4e );

	IsFormatting = 1;
	FormatError = 0;
	ReqTrack = desc->track;
	ReqSide  = desc->head;
	do_fd_action( drive );

	sleep_on( &format_wait );

	redo_fd_request();
	return( FormatError ? -EIO : 0 );	
}


/* do_fd_action() is the general procedure for a fd request: All
 * required parameter settings (drive select, side select, track
 * position) are checked and set if needed. For each of these
 * parameters and the actual reading or writing exist two functions:
 * one that starts the setting (or skips it if possible) and one
 * callback for the "done" interrupt. Each done func calls the next
 * set function to propagate the request down to fd_rwsec_done().
 */

static void do_fd_action( int drive )
{
	DPRINT(("do_fd_action\n"));
	
	if (UseTrackbuffer && !IsFormatting) {
	repeat:
	    if (IS_BUFFERED( drive, ReqSide, ReqTrack )) {
		if (ReqCmd == READ) {
		    copy_buffer( SECTOR_BUFFER(ReqSector), ReqData );
		    if (++ReqCnt < blk_rq_cur_sectors(fd_request)) {
			/* read next sector */
			setup_req_params( drive );
			goto repeat;
		    }
		    else {
			/* all sectors finished */
			fd_end_request_cur(0);
			redo_fd_request();
			return;
		    }
		}
		else {
		    /* cmd == WRITE, pay attention to track buffer
		     * consistency! */
		    copy_buffer( ReqData, SECTOR_BUFFER(ReqSector) );
		}
	    }
	}

	if (SelectedDrive != drive)
		fd_select_drive( drive );
    
	if (UD.track == -1)
		fd_calibrate();
	else if (UD.track != ReqTrack << UDT->stretch)
		fd_seek();
	else if (IsFormatting)
		fd_writetrack();
	else
		fd_rwsec();
}


/* Seek to track 0 if the current track is unknown */

static void fd_calibrate( void )
{
	if (SUD.track >= 0) {
		fd_calibrate_done( 0 );
		return;
	}

	if (ATARIHW_PRESENT(FDCSPEED))
		dma_wd.fdc_speed = 0; 	/* always seek with 8 Mhz */;
	DPRINT(("fd_calibrate\n"));
	SET_IRQ_HANDLER( fd_calibrate_done );
	/* we can't verify, since the speed may be incorrect */
	FDC_WRITE( FDCREG_CMD, FDCCMD_RESTORE | SUD.steprate );

	NeedSeek = 1;
	MotorOn = 1;
	start_timeout();
	/* wait for IRQ */
}


static void fd_calibrate_done( int status )
{
	DPRINT(("fd_calibrate_done()\n"));
	stop_timeout();
    
	/* set the correct speed now */
	if (ATARIHW_PRESENT(FDCSPEED))
		dma_wd.fdc_speed = SUDT->fdc_speed;
	if (status & FDCSTAT_RECNF) {
		printk(KERN_ERR "fd%d: restore failed\n", SelectedDrive );
		fd_error();
	}
	else {
		SUD.track = 0;
		fd_seek();
	}
}
  
  
/* Seek the drive to the requested track. The drive must have been
 * calibrated at some point before this.
 */
  
static void fd_seek( void )
{
	if (SUD.track == ReqTrack << SUDT->stretch) {
		fd_seek_done( 0 );
		return;
	}

	if (ATARIHW_PRESENT(FDCSPEED)) {
		dma_wd.fdc_speed = 0;	/* always seek witch 8 Mhz */
		MFPDELAY();
	}

	DPRINT(("fd_seek() to track %d\n",ReqTrack));
	FDC_WRITE( FDCREG_DATA, ReqTrack << SUDT->stretch);
	udelay(25);
	SET_IRQ_HANDLER( fd_seek_done );
	FDC_WRITE( FDCREG_CMD, FDCCMD_SEEK | SUD.steprate );

	MotorOn = 1;
	set_head_settle_flag();
	start_timeout();
	/* wait for IRQ */
}


static void fd_seek_done( int status )
{
	DPRINT(("fd_seek_done()\n"));
	stop_timeout();
	
	/* set the correct speed */
	if (ATARIHW_PRESENT(FDCSPEED))
		dma_wd.fdc_speed = SUDT->fdc_speed;
	if (status & FDCSTAT_RECNF) {
		printk(KERN_ERR "fd%d: seek error (to track %d)\n",
				SelectedDrive, ReqTrack );
		/* we don't know exactly which track we are on now! */
		SUD.track = -1;
		fd_error();
	}
	else {
		SUD.track = ReqTrack << SUDT->stretch;
		NeedSeek = 0;
		if (IsFormatting)
			fd_writetrack();
		else
			fd_rwsec();
	}
}


/* This does the actual reading/writing after positioning the head
 * over the correct track.
 */

static int MultReadInProgress = 0;


static void fd_rwsec( void )
{
	unsigned long paddr, flags;
	unsigned int  rwflag, old_motoron;
	unsigned int track;
	
	DPRINT(("fd_rwsec(), Sec=%d, Access=%c\n",ReqSector, ReqCmd == WRITE ? 'w' : 'r' ));
	if (ReqCmd == WRITE) {
		if (ATARIHW_PRESENT(EXTD_DMA)) {
			paddr = virt_to_phys(ReqData);
		}
		else {
			copy_buffer( ReqData, DMABuffer );
			paddr = PhysDMABuffer;
		}
		dma_cache_maintenance( paddr, 512, 1 );
		rwflag = 0x100;
	}
	else {
		if (read_track)
			paddr = PhysTrackBuffer;
		else
			paddr = ATARIHW_PRESENT(EXTD_DMA) ? 
				virt_to_phys(ReqData) : PhysDMABuffer;
		rwflag = 0;
	}

	fd_select_side( ReqSide );
  
	/* Start sector of this operation */
	FDC_WRITE( FDCREG_SECTOR, read_track ? 1 : ReqSector );
	MFPDELAY();
	/* Cheat for track if stretch != 0 */
	if (SUDT->stretch) {
		track = FDC_READ( FDCREG_TRACK);
		MFPDELAY();
		FDC_WRITE( FDCREG_TRACK, track >> SUDT->stretch);
	}
	udelay(25);
  
	/* Setup DMA */
	local_irq_save(flags);
	dma_wd.dma_lo = (unsigned char)paddr;
	MFPDELAY();
	paddr >>= 8;
	dma_wd.dma_md = (unsigned char)paddr;
	MFPDELAY();
	paddr >>= 8;
	if (ATARIHW_PRESENT(EXTD_DMA))
		st_dma_ext_dmahi = (unsigned short)paddr;
	else
		dma_wd.dma_hi = (unsigned char)paddr;
	MFPDELAY();
	local_irq_restore(flags);
  
	/* Clear FIFO and switch DMA to correct mode */  
	dma_wd.dma_mode_status = 0x90 | rwflag;  
	MFPDELAY();
	dma_wd.dma_mode_status = 0x90 | (rwflag ^ 0x100);  
	MFPDELAY();
	dma_wd.dma_mode_status = 0x90 | rwflag;
	MFPDELAY();
  
	/* How many sectors for DMA */
	dma_wd.fdc_acces_seccount = read_track ? SUDT->spt : 1;
  
	udelay(25);  
  
	/* Start operation */
	dma_wd.dma_mode_status = FDCSELREG_STP | rwflag;
	udelay(25);
	SET_IRQ_HANDLER( fd_rwsec_done );
	dma_wd.fdc_acces_seccount =
	  (get_head_settle_flag() |
	   (rwflag ? FDCCMD_WRSEC : (FDCCMD_RDSEC | (read_track ? FDCCMDADD_M : 0))));

	old_motoron = MotorOn;
	MotorOn = 1;
	NeedSeek = 1;
	/* wait for interrupt */

	if (read_track) {
		/* If reading a whole track, wait about one disk rotation and
		 * then check if all sectors are read. The FDC will even
		 * search for the first non-existent sector and need 1 sec to
		 * recognise that it isn't present :-(
		 */
		MultReadInProgress = 1;
		mod_timer(&readtrack_timer,
			  /* 1 rot. + 5 rot.s if motor was off  */
			  jiffies + HZ/5 + (old_motoron ? 0 : HZ));
	}
	start_timeout();
}

    
static void fd_readtrack_check( unsigned long dummy )
{
	unsigned long flags, addr, addr2;

	local_irq_save(flags);

	if (!MultReadInProgress) {
		/* This prevents a race condition that could arise if the
		 * interrupt is triggered while the calling of this timer
		 * callback function takes place. The IRQ function then has
		 * already cleared 'MultReadInProgress'  when flow of control
		 * gets here.
		 */
		local_irq_restore(flags);
		return;
	}

	/* get the current DMA address */
	/* ++ f.a. read twice to avoid being fooled by switcher */
	addr = 0;
	do {
		addr2 = addr;
		addr = dma_wd.dma_lo & 0xff;
		MFPDELAY();
		addr |= (dma_wd.dma_md & 0xff) << 8;
		MFPDELAY();
		if (ATARIHW_PRESENT( EXTD_DMA ))
			addr |= (st_dma_ext_dmahi & 0xffff) << 16;
		else
			addr |= (dma_wd.dma_hi & 0xff) << 16;
		MFPDELAY();
	} while(addr != addr2);
  
	if (addr >= PhysTrackBuffer + SUDT->spt*512) {
		/* already read enough data, force an FDC interrupt to stop
		 * the read operation
		 */
		SET_IRQ_HANDLER( NULL );
		MultReadInProgress = 0;
		local_irq_restore(flags);
		DPRINT(("fd_readtrack_check(): done\n"));
		FDC_WRITE( FDCREG_CMD, FDCCMD_FORCI );
		udelay(25);

		/* No error until now -- the FDC would have interrupted
		 * otherwise!
		 */
		fd_rwsec_done1(0);
	}
	else {
		/* not yet finished, wait another tenth rotation */
		local_irq_restore(flags);
		DPRINT(("fd_readtrack_check(): not yet finished\n"));
		mod_timer(&readtrack_timer, jiffies + HZ/5/10);
	}
}


static void fd_rwsec_done( int status )
{
	DPRINT(("fd_rwsec_done()\n"));

	if (read_track) {
		del_timer(&readtrack_timer);
		if (!MultReadInProgress)
			return;
		MultReadInProgress = 0;
	}
	fd_rwsec_done1(status);
}

static void fd_rwsec_done1(int status)
{
	unsigned int track;

	stop_timeout();
	
	/* Correct the track if stretch != 0 */
	if (SUDT->stretch) {
		track = FDC_READ( FDCREG_TRACK);
		MFPDELAY();
		FDC_WRITE( FDCREG_TRACK, track << SUDT->stretch);
	}

	if (!UseTrackbuffer) {
		dma_wd.dma_mode_status = 0x90;
		MFPDELAY();
		if (!(dma_wd.dma_mode_status & 0x01)) {
			printk(KERN_ERR "fd%d: DMA error\n", SelectedDrive );
			goto err_end;
		}
	}
	MFPDELAY();

	if (ReqCmd == WRITE && (status & FDCSTAT_WPROT)) {
		printk(KERN_NOTICE "fd%d: is write protected\n", SelectedDrive );
		goto err_end;
	}	
	if ((status & FDCSTAT_RECNF) &&
	    /* RECNF is no error after a multiple read when the FDC
	       searched for a non-existent sector! */
	    !(read_track && FDC_READ(FDCREG_SECTOR) > SUDT->spt)) {
		if (Probing) {
			if (SUDT > atari_disk_type) {
			    if (SUDT[-1].blocks > ReqBlock) {
				/* try another disk type */
				SUDT--;
				set_capacity(unit[SelectedDrive].disk,
							SUDT->blocks);
			    } else
				Probing = 0;
			}
			else {
				if (SUD.flags & FTD_MSG)
					printk(KERN_INFO "fd%d: Auto-detected floppy type %s\n",
					       SelectedDrive, SUDT->name );
				Probing=0;
			}
		} else {	
/* record not found, but not probing. Maybe stretch wrong ? Restart probing */
			if (SUD.autoprobe) {
				SUDT = atari_disk_type + StartDiskType[DriveType];
				set_capacity(unit[SelectedDrive].disk,
							SUDT->blocks);
				Probing = 1;
			}
		}
		if (Probing) {
			if (ATARIHW_PRESENT(FDCSPEED)) {
				dma_wd.fdc_speed = SUDT->fdc_speed;
				MFPDELAY();
			}
			setup_req_params( SelectedDrive );
			BufferDrive = -1;
			do_fd_action( SelectedDrive );
			return;
		}

		printk(KERN_ERR "fd%d: sector %d not found (side %d, track %d)\n",
		       SelectedDrive, FDC_READ (FDCREG_SECTOR), ReqSide, ReqTrack );
		goto err_end;
	}
	if (status & FDCSTAT_CRC) {
		printk(KERN_ERR "fd%d: CRC error (side %d, track %d, sector %d)\n",
		       SelectedDrive, ReqSide, ReqTrack, FDC_READ (FDCREG_SECTOR) );
		goto err_end;
	}
	if (status & FDCSTAT_LOST) {
		printk(KERN_ERR "fd%d: lost data (side %d, track %d, sector %d)\n",
		       SelectedDrive, ReqSide, ReqTrack, FDC_READ (FDCREG_SECTOR) );
		goto err_end;
	}

	Probing = 0;
	
	if (ReqCmd == READ) {
		if (!read_track) {
			void *addr;
			addr = ATARIHW_PRESENT( EXTD_DMA ) ? ReqData : DMABuffer;
			dma_cache_maintenance( virt_to_phys(addr), 512, 0 );
			if (!ATARIHW_PRESENT( EXTD_DMA ))
				copy_buffer (addr, ReqData);
		} else {
			dma_cache_maintenance( PhysTrackBuffer, MaxSectors[DriveType] * 512, 0 );
			BufferDrive = SelectedDrive;
			BufferSide  = ReqSide;
			BufferTrack = ReqTrack;
			copy_buffer (SECTOR_BUFFER (ReqSector), ReqData);
		}
	}
  
	if (++ReqCnt < blk_rq_cur_sectors(fd_request)) {
		/* read next sector */
		setup_req_params( SelectedDrive );
		do_fd_action( SelectedDrive );
	}
	else {
		/* all sectors finished */
		fd_end_request_cur(0);
		redo_fd_request();
	}
	return;
  
  err_end:
	BufferDrive = -1;
	fd_error();
}


static void fd_writetrack( void )
{
	unsigned long paddr, flags;
	unsigned int track;
	
	DPRINT(("fd_writetrack() Tr=%d Si=%d\n", ReqTrack, ReqSide ));

	paddr = PhysTrackBuffer;
	dma_cache_maintenance( paddr, BUFFER_SIZE, 1 );

	fd_select_side( ReqSide );
  
	/* Cheat for track if stretch != 0 */
	if (SUDT->stretch) {
		track = FDC_READ( FDCREG_TRACK);
		MFPDELAY();
		FDC_WRITE(FDCREG_TRACK,track >> SUDT->stretch);
	}
	udelay(40);
  
	/* Setup DMA */
	local_irq_save(flags);
	dma_wd.dma_lo = (unsigned char)paddr;
	MFPDELAY();
	paddr >>= 8;
	dma_wd.dma_md = (unsigned char)paddr;
	MFPDELAY();
	paddr >>= 8;
	if (ATARIHW_PRESENT( EXTD_DMA ))
		st_dma_ext_dmahi = (unsigned short)paddr;
	else
		dma_wd.dma_hi = (unsigned char)paddr;
	MFPDELAY();
	local_irq_restore(flags);
  
	/* Clear FIFO and switch DMA to correct mode */  
	dma_wd.dma_mode_status = 0x190;  
	MFPDELAY();
	dma_wd.dma_mode_status = 0x90;  
	MFPDELAY();
	dma_wd.dma_mode_status = 0x190;
	MFPDELAY();
  
	/* How many sectors for DMA */
	dma_wd.fdc_acces_seccount = BUFFER_SIZE/512;
	udelay(40);  
  
	/* Start operation */
	dma_wd.dma_mode_status = FDCSELREG_STP | 0x100;
	udelay(40);
	SET_IRQ_HANDLER( fd_writetrack_done );
	dma_wd.fdc_acces_seccount = FDCCMD_WRTRA | get_head_settle_flag(); 

	MotorOn = 1;
	start_timeout();
	/* wait for interrupt */
}


static void fd_writetrack_done( int status )
{
	DPRINT(("fd_writetrack_done()\n"));

	stop_timeout();

	if (status & FDCSTAT_WPROT) {
		printk(KERN_NOTICE "fd%d: is write protected\n", SelectedDrive );
		goto err_end;
	}	
	if (status & FDCSTAT_LOST) {
		printk(KERN_ERR "fd%d: lost data (side %d, track %d)\n",
				SelectedDrive, ReqSide, ReqTrack );
		goto err_end;
	}

	wake_up( &format_wait );
	return;

  err_end:
	fd_error();
}

static void fd_times_out( unsigned long dummy )
{
	atari_disable_irq( IRQ_MFP_FDC );
	if (!FloppyIRQHandler) goto end; /* int occurred after timer was fired, but
					  * before we came here... */

	SET_IRQ_HANDLER( NULL );
	/* If the timeout occurred while the readtrack_check timer was
	 * active, we need to cancel it, else bad things will happen */
	if (UseTrackbuffer)
		del_timer( &readtrack_timer );
	FDC_WRITE( FDCREG_CMD, FDCCMD_FORCI );
	udelay( 25 );
	
	printk(KERN_ERR "floppy timeout\n" );
	fd_error();
  end:
	atari_enable_irq( IRQ_MFP_FDC );
}


/* The (noop) seek operation here is needed to make the WP bit in the
 * FDC status register accessible for check_change. If the last disk
 * operation would have been a RDSEC, this bit would always read as 0
 * no matter what :-( To save time, the seek goes to the track we're
 * already on.
 */

static void finish_fdc( void )
{
	if (!NeedSeek) {
		finish_fdc_done( 0 );
	}
	else {
		DPRINT(("finish_fdc: dummy seek started\n"));
		FDC_WRITE (FDCREG_DATA, SUD.track);
		SET_IRQ_HANDLER( finish_fdc_done );
		FDC_WRITE (FDCREG_CMD, FDCCMD_SEEK);
		MotorOn = 1;
		start_timeout();
		/* we must wait for the IRQ here, because the ST-DMA
		   is released immediately afterwards and the interrupt
		   may be delivered to the wrong driver. */
	  }
}


static void finish_fdc_done( int dummy )
{
	unsigned long flags;

	DPRINT(("finish_fdc_done entered\n"));
	stop_timeout();
	NeedSeek = 0;

	if (timer_pending(&fd_timer) && time_before(fd_timer.expires, jiffies + 5))
		/* If the check for a disk change is done too early after this
		 * last seek command, the WP bit still reads wrong :-((
		 */
		mod_timer(&fd_timer, jiffies + 5);
	else
		start_check_change_timer();
	start_motor_off_timer();

	local_irq_save(flags);
	stdma_release();
	fdc_busy = 0;
	wake_up( &fdc_wait );
	local_irq_restore(flags);

	DPRINT(("finish_fdc() finished\n"));
}

/* The detection of disk changes is a dark chapter in Atari history :-(
 * Because the "Drive ready" signal isn't present in the Atari
 * hardware, one has to rely on the "Write Protect". This works fine,
 * as long as no write protected disks are used. TOS solves this
 * problem by introducing tri-state logic ("maybe changed") and
 * looking at the serial number in block 0. This isn't possible for
 * Linux, since the floppy driver can't make assumptions about the
 * filesystem used on the disk and thus the contents of block 0. I've
 * chosen the method to always say "The disk was changed" if it is
 * unsure whether it was. This implies that every open or mount
 * invalidates the disk buffers if you work with write protected
 * disks. But at least this is better than working with incorrect data
 * due to unrecognised disk changes.
 */

static int check_floppy_change(struct gendisk *disk)
{
	struct atari_floppy_struct *p = disk->private_data;
	unsigned int drive = p - unit;
	if (test_bit (drive, &fake_change)) {
		/* simulated change (e.g. after formatting) */
		return 1;
	}
	if (test_bit (drive, &changed_floppies)) {
		/* surely changed (the WP signal changed at least once) */
		return 1;
	}
	if (UD.wpstat) {
		/* WP is on -> could be changed: to be sure, buffers should be
		 * invalidated...
		 */
		return 1;
	}

	return 0;
}

static int floppy_revalidate(struct gendisk *disk)
{
	struct atari_floppy_struct *p = disk->private_data;
	unsigned int drive = p - unit;

	if (test_bit(drive, &changed_floppies) ||
	    test_bit(drive, &fake_change) ||
	    p->disktype == 0) {
		if (UD.flags & FTD_MSG)
			printk(KERN_ERR "floppy: clear format %p!\n", UDT);
		BufferDrive = -1;
		clear_bit(drive, &fake_change);
		clear_bit(drive, &changed_floppies);
		/* MSch: clearing geometry makes sense only for autoprobe
		   formats, for 'permanent user-defined' parameter:
		   restore default_params[] here if flagged valid! */
		if (default_params[drive].blocks == 0)
			UDT = NULL;
		else
			UDT = &default_params[drive];
	}
	return 0;
}


/* This sets up the global variables describing the current request. */

static void setup_req_params( int drive )
{
	int block = ReqBlock + ReqCnt;

	ReqTrack = block / UDT->spt;
	ReqSector = block - ReqTrack * UDT->spt + 1;
	ReqSide = ReqTrack & 1;
	ReqTrack >>= 1;
	ReqData = ReqBuffer + 512 * ReqCnt;

	if (UseTrackbuffer)
		read_track = (ReqCmd == READ && fd_request->errors == 0);
	else
		read_track = 0;

	DPRINT(("Request params: Si=%d Tr=%d Se=%d Data=%08lx\n",ReqSide,
			ReqTrack, ReqSector, (unsigned long)ReqData ));
}

/*
 * Round-robin between our available drives, doing one request from each
 */
static struct request *set_next_request(void)
{
	struct request_queue *q;
	int old_pos = fdc_queue;
	struct request *rq;

	do {
		q = unit[fdc_queue].disk->queue;
		if (++fdc_queue == FD_MAX_UNITS)
			fdc_queue = 0;
		if (q) {
			rq = blk_fetch_request(q);
			if (rq)
				break;
		}
	} while (fdc_queue != old_pos);

	return rq;
}


static void redo_fd_request(void)
{
	int drive, type;
	struct atari_floppy_struct *floppy;

	DPRINT(("redo_fd_request: fd_request=%p dev=%s fd_request->sector=%ld\n",
		fd_request, fd_request ? fd_request->rq_disk->disk_name : "",
		fd_request ? blk_rq_pos(fd_request) : 0 ));

	IsFormatting = 0;

repeat:
	if (!fd_request) {
		fd_request = set_next_request();
		if (!fd_request)
			goto the_end;
	}

	floppy = fd_request->rq_disk->private_data;
	drive = floppy - unit;
	type = floppy->type;
	
	if (!UD.connected) {
		/* drive not connected */
		printk(KERN_ERR "Unknown Device: fd%d\n", drive );
		fd_end_request_cur(-EIO);
		goto repeat;
	}
		
	if (type == 0) {
		if (!UDT) {
			Probing = 1;
			UDT = atari_disk_type + StartDiskType[DriveType];
			set_capacity(floppy->disk, UDT->blocks);
			UD.autoprobe = 1;
		}
	} 
	else {
		/* user supplied disk type */
		if (--type >= NUM_DISK_MINORS) {
			printk(KERN_WARNING "fd%d: invalid disk format", drive );
			fd_end_request_cur(-EIO);
			goto repeat;
		}
		if (minor2disktype[type].drive_types > DriveType)  {
			printk(KERN_WARNING "fd%d: unsupported disk format", drive );
			fd_end_request_cur(-EIO);
			goto repeat;
		}
		type = minor2disktype[type].index;
		UDT = &atari_disk_type[type];
		set_capacity(floppy->disk, UDT->blocks);
		UD.autoprobe = 0;
	}
	
	if (blk_rq_pos(fd_request) + 1 > UDT->blocks) {
		fd_end_request_cur(-EIO);
		goto repeat;
	}

	/* stop deselect timer */
	del_timer( &motor_off_timer );
		
	ReqCnt = 0;
	ReqCmd = rq_data_dir(fd_request);
	ReqBlock = blk_rq_pos(fd_request);
	ReqBuffer = fd_request->buffer;
	setup_req_params( drive );
	do_fd_action( drive );

	return;

  the_end:
	finish_fdc();
}


void do_fd_request(struct request_queue * q)
{
	DPRINT(("do_fd_request for pid %d\n",current->pid));
	while( fdc_busy ) sleep_on( &fdc_wait );
	fdc_busy = 1;
	stdma_lock(floppy_irq, NULL);

	atari_disable_irq( IRQ_MFP_FDC );
	redo_fd_request();
	atari_enable_irq( IRQ_MFP_FDC );
}

static int fd_locked_ioctl(struct block_device *bdev, fmode_t mode,
		    unsigned int cmd, unsigned long param)
{
	struct gendisk *disk = bdev->bd_disk;
	struct atari_floppy_struct *floppy = disk->private_data;
	int drive = floppy - unit;
	int type = floppy->type;
	struct atari_format_descr fmt_desc;
	struct atari_disk_type *dtp;
	struct floppy_struct getprm;
	int settype;
	struct floppy_struct setprm;
	void __user *argp = (void __user *)param;

	switch (cmd) {
	case FDGETPRM:
		if (type) {
			if (--type >= NUM_DISK_MINORS)
				return -ENODEV;
			if (minor2disktype[type].drive_types > DriveType)
				return -ENODEV;
			type = minor2disktype[type].index;
			dtp = &atari_disk_type[type];
			if (UD.flags & FTD_MSG)
			    printk (KERN_ERR "floppy%d: found dtp %p name %s!\n",
			        drive, dtp, dtp->name);
		}
		else {
			if (!UDT)
				return -ENXIO;
			else
				dtp = UDT;
		}
		memset((void *)&getprm, 0, sizeof(getprm));
		getprm.size = dtp->blocks;
		getprm.sect = dtp->spt;
		getprm.head = 2;
		getprm.track = dtp->blocks/dtp->spt/2;
		getprm.stretch = dtp->stretch;
		if (copy_to_user(argp, &getprm, sizeof(getprm)))
			return -EFAULT;
		return 0;
	}
	switch (cmd) {
	case FDSETPRM:
	case FDDEFPRM:
	        /* 
		 * MSch 7/96: simple 'set geometry' case: just set the
		 * 'default' device params (minor == 0).
		 * Currently, the drive geometry is cleared after each
		 * disk change and subsequent revalidate()! simple
		 * implementation of FDDEFPRM: save geometry from a
		 * FDDEFPRM call and restore it in floppy_revalidate() !
		 */

		/* get the parameters from user space */
		if (floppy->ref != 1 && floppy->ref != -1)
			return -EBUSY;
		if (copy_from_user(&setprm, argp, sizeof(setprm)))
			return -EFAULT;
		/* 
		 * first of all: check for floppy change and revalidate, 
		 * or the next access will revalidate - and clear UDT :-(
		 */

		if (check_floppy_change(disk))
		        floppy_revalidate(disk);

		if (UD.flags & FTD_MSG)
		    printk (KERN_INFO "floppy%d: setting size %d spt %d str %d!\n",
			drive, setprm.size, setprm.sect, setprm.stretch);

		/* what if type > 0 here? Overwrite specified entry ? */
		if (type) {
		        /* refuse to re-set a predefined type for now */
			redo_fd_request();
			return -EINVAL;
		}

		/* 
		 * type == 0: first look for a matching entry in the type list,
		 * and set the UD.disktype field to use the perdefined entry.
		 * TODO: add user-defined format to head of autoprobe list ? 
		 * Useful to include the user-type for future autodetection!
		 */

		for (settype = 0; settype < NUM_DISK_MINORS; settype++) {
			int setidx = 0;
			if (minor2disktype[settype].drive_types > DriveType) {
				/* skip this one, invalid for drive ... */
				continue;
			}
			setidx = minor2disktype[settype].index;
			dtp = &atari_disk_type[setidx];

			/* found matching entry ?? */
			if (   dtp->blocks  == setprm.size 
			    && dtp->spt     == setprm.sect
			    && dtp->stretch == setprm.stretch ) {
				if (UD.flags & FTD_MSG)
				    printk (KERN_INFO "floppy%d: setting %s %p!\n",
				        drive, dtp->name, dtp);
				UDT = dtp;
				set_capacity(floppy->disk, UDT->blocks);

				if (cmd == FDDEFPRM) {
				  /* save settings as permanent default type */
				  default_params[drive].name    = dtp->name;
				  default_params[drive].spt     = dtp->spt;
				  default_params[drive].blocks  = dtp->blocks;
				  default_params[drive].fdc_speed = dtp->fdc_speed;
				  default_params[drive].stretch = dtp->stretch;
				}
				
				return 0;
			}

		}

		/* no matching disk type found above - setting user_params */

	       	if (cmd == FDDEFPRM) {
			/* set permanent type */
			dtp = &default_params[drive];
		} else
			/* set user type (reset by disk change!) */
			dtp = &user_params[drive];

		dtp->name   = "user format";
		dtp->blocks = setprm.size;
		dtp->spt    = setprm.sect;
		if (setprm.sect > 14) 
			dtp->fdc_speed = 3;
		else
			dtp->fdc_speed = 0;
		dtp->stretch = setprm.stretch;

		if (UD.flags & FTD_MSG)
			printk (KERN_INFO "floppy%d: blk %d spt %d str %d!\n",
				drive, dtp->blocks, dtp->spt, dtp->stretch);

		/* sanity check */
		if (setprm.track != dtp->blocks/dtp->spt/2 ||
		    setprm.head != 2) {
			redo_fd_request();
			return -EINVAL;
		}

		UDT = dtp;
		set_capacity(floppy->disk, UDT->blocks);

		return 0;
	case FDMSGON:
		UD.flags |= FTD_MSG;
		return 0;
	case FDMSGOFF:
		UD.flags &= ~FTD_MSG;
		return 0;
	case FDSETEMSGTRESH:
		return -EINVAL;
	case FDFMTBEG:
		return 0;
	case FDFMTTRK:
		if (floppy->ref != 1 && floppy->ref != -1)
			return -EBUSY;
		if (copy_from_user(&fmt_desc, argp, sizeof(fmt_desc)))
			return -EFAULT;
		return do_format(drive, type, &fmt_desc);
	case FDCLRPRM:
		UDT = NULL;
		/* MSch: invalidate default_params */
		default_params[drive].blocks  = 0;
		set_capacity(floppy->disk, MAX_DISK_SIZE * 2);
	case FDFMTEND:
	case FDFLUSH:
		/* invalidate the buffer track to force a reread */
		BufferDrive = -1;
		set_bit(drive, &fake_change);
		check_disk_change(bdev);
		return 0;
	default:
		return -EINVAL;
	}
}

static int fd_ioctl(struct block_device *bdev, fmode_t mode,
			     unsigned int cmd, unsigned long arg)
{
	int ret;

	mutex_lock(&ataflop_mutex);
	ret = fd_locked_ioctl(bdev, mode, cmd, arg);
	mutex_unlock(&ataflop_mutex);

	return ret;
}

/* Initialize the 'unit' variable for drive 'drive' */

static void __init fd_probe( int drive )
{
	UD.connected = 0;
	UDT  = NULL;

	if (!fd_test_drive_present( drive ))
		return;

	UD.connected = 1;
	UD.track     = 0;
	switch( UserSteprate[drive] ) {
	case 2:
		UD.steprate = FDCSTEP_2;
		break;
	case 3:
		UD.steprate = FDCSTEP_3;
		break;
	case 6:
		UD.steprate = FDCSTEP_6;
		break;
	case 12:
		UD.steprate = FDCSTEP_12;
		break;
	default: /* should be -1 for "not set by user" */
		if (ATARIHW_PRESENT( FDCSPEED ) || MACH_IS_MEDUSA)
			UD.steprate = FDCSTEP_3;
		else
			UD.steprate = FDCSTEP_6;
		break;
	}
	MotorOn = 1;	/* from probe restore operation! */
}


/* This function tests the physical presence of a floppy drive (not
 * whether a disk is inserted). This is done by issuing a restore
 * command, waiting max. 2 seconds (that should be enough to move the
 * head across the whole disk) and looking at the state of the "TR00"
 * signal. This should now be raised if there is a drive connected
 * (and there is no hardware failure :-) Otherwise, the drive is
 * declared absent.
 */

static int __init fd_test_drive_present( int drive )
{
	unsigned long timeout;
	unsigned char status;
	int ok;
	
	if (drive >= (MACH_IS_FALCON ? 1 : 2)) return( 0 );
	fd_select_drive( drive );

	/* disable interrupt temporarily */
	atari_turnoff_irq( IRQ_MFP_FDC );
	FDC_WRITE (FDCREG_TRACK, 0xff00);
	FDC_WRITE( FDCREG_CMD, FDCCMD_RESTORE | FDCCMDADD_H | FDCSTEP_6 );

	timeout = jiffies + 2*HZ+HZ/2;
	while (time_before(jiffies, timeout))
		if (!(st_mfp.par_dt_reg & 0x20))
			break;

	status = FDC_READ( FDCREG_STATUS );
	ok = (status & FDCSTAT_TR00) != 0;

	/* force interrupt to abort restore operation (FDC would try
	 * about 50 seconds!) */
	FDC_WRITE( FDCREG_CMD, FDCCMD_FORCI );
	udelay(500);
	status = FDC_READ( FDCREG_STATUS );
	udelay(20);

	if (ok) {
		/* dummy seek command to make WP bit accessible */
		FDC_WRITE( FDCREG_DATA, 0 );
		FDC_WRITE( FDCREG_CMD, FDCCMD_SEEK );
		while( st_mfp.par_dt_reg & 0x20 )
			;
		status = FDC_READ( FDCREG_STATUS );
	}

	atari_turnon_irq( IRQ_MFP_FDC );
	return( ok );
}


/* Look how many and which kind of drives are connected. If there are
 * floppies, additionally start the disk-change and motor-off timers.
 */

static void __init config_types( void )
{
	int drive, cnt = 0;

	/* for probing drives, set the FDC speed to 8 MHz */
	if (ATARIHW_PRESENT(FDCSPEED))
		dma_wd.fdc_speed = 0;

	printk(KERN_INFO "Probing floppy drive(s):\n");
	for( drive = 0; drive < FD_MAX_UNITS; drive++ ) {
		fd_probe( drive );
		if (UD.connected) {
			printk(KERN_INFO "fd%d\n", drive);
			++cnt;
		}
	}

	if (FDC_READ( FDCREG_STATUS ) & FDCSTAT_BUSY) {
		/* If FDC is still busy from probing, give it another FORCI
		 * command to abort the operation. If this isn't done, the FDC
		 * will interrupt later and its IRQ line stays low, because
		 * the status register isn't read. And this will block any
		 * interrupts on this IRQ line :-(
		 */
		FDC_WRITE( FDCREG_CMD, FDCCMD_FORCI );
		udelay(500);
		FDC_READ( FDCREG_STATUS );
		udelay(20);
	}
	
	if (cnt > 0) {
		start_motor_off_timer();
		if (cnt == 1) fd_select_drive( 0 );
		start_check_change_timer();
	}
}

/*
 * floppy_open check for aliasing (/dev/fd0 can be the same as
 * /dev/PS0 etc), and disallows simultaneous access to the same
 * drive with different device numbers.
 */

static int floppy_open(struct block_device *bdev, fmode_t mode)
{
	struct atari_floppy_struct *p = bdev->bd_disk->private_data;
	int type  = MINOR(bdev->bd_dev) >> 2;

	DPRINT(("fd_open: type=%d\n",type));
	if (p->ref && p->type != type)
		return -EBUSY;

	if (p->ref == -1 || (p->ref && mode & FMODE_EXCL))
		return -EBUSY;

	if (mode & FMODE_EXCL)
		p->ref = -1;
	else
		p->ref++;

	p->type = type;

	if (mode & FMODE_NDELAY)
		return 0;

	if (mode & (FMODE_READ|FMODE_WRITE)) {
		check_disk_change(bdev);
		if (mode & FMODE_WRITE) {
			if (p->wpstat) {
				if (p->ref < 0)
					p->ref = 0;
				else
					p->ref--;
				return -EROFS;
			}
		}
	}
	return 0;
}

static int floppy_unlocked_open(struct block_device *bdev, fmode_t mode)
{
	int ret;

	mutex_lock(&ataflop_mutex);
	ret = floppy_open(bdev, mode);
	mutex_unlock(&ataflop_mutex);

	return ret;
}

static int floppy_release(struct gendisk *disk, fmode_t mode)
{
	struct atari_floppy_struct *p = disk->private_data;
	mutex_lock(&ataflop_mutex);
	if (p->ref < 0)
		p->ref = 0;
	else if (!p->ref--) {
		printk(KERN_ERR "floppy_release with fd_ref == 0");
		p->ref = 0;
	}
	mutex_unlock(&ataflop_mutex);
	return 0;
}

static const struct block_device_operations floppy_fops = {
	.owner		= THIS_MODULE,
	.open		= floppy_unlocked_open,
	.release	= floppy_release,
	.ioctl		= fd_ioctl,
	.media_changed	= check_floppy_change,
	.revalidate_disk= floppy_revalidate,
};

static struct kobject *floppy_find(dev_t dev, int *part, void *data)
{
	int drive = *part & 3;
	int type  = *part >> 2;
	if (drive >= FD_MAX_UNITS || type > NUM_DISK_MINORS)
		return NULL;
	*part = 0;
	return get_disk(unit[drive].disk);
}

static int __init atari_floppy_init (void)
{
	int i;

	if (!MACH_IS_ATARI)
		/* Amiga, Mac, ... don't have Atari-compatible floppy :-) */
		return -ENODEV;

	if (register_blkdev(FLOPPY_MAJOR,"fd"))
		return -EBUSY;

	for (i = 0; i < FD_MAX_UNITS; i++) {
		unit[i].disk = alloc_disk(1);
		if (!unit[i].disk)
			goto Enomem;
	}

	if (UseTrackbuffer < 0)
		/* not set by user -> use default: for now, we turn
		   track buffering off for all Medusas, though it
		   could be used with ones that have a counter
		   card. But the test is too hard :-( */
		UseTrackbuffer = !MACH_IS_MEDUSA;

	/* initialize variables */
	SelectedDrive = -1;
	BufferDrive = -1;

	DMABuffer = atari_stram_alloc(BUFFER_SIZE+512, "ataflop");
	if (!DMABuffer) {
		printk(KERN_ERR "atari_floppy_init: cannot get dma buffer\n");
		goto Enomem;
	}
	TrackBuffer = DMABuffer + 512;
	PhysDMABuffer = virt_to_phys(DMABuffer);
	PhysTrackBuffer = virt_to_phys(TrackBuffer);
	BufferDrive = BufferSide = BufferTrack = -1;

	for (i = 0; i < FD_MAX_UNITS; i++) {
		unit[i].track = -1;
		unit[i].flags = 0;
		unit[i].disk->major = FLOPPY_MAJOR;
		unit[i].disk->first_minor = i;
		sprintf(unit[i].disk->disk_name, "fd%d", i);
		unit[i].disk->fops = &floppy_fops;
		unit[i].disk->private_data = &unit[i];
		unit[i].disk->queue = blk_init_queue(do_fd_request,
					&ataflop_lock);
		if (!unit[i].disk->queue)
			goto Enomem;
		set_capacity(unit[i].disk, MAX_DISK_SIZE * 2);
		add_disk(unit[i].disk);
	}

	blk_register_region(MKDEV(FLOPPY_MAJOR, 0), 256, THIS_MODULE,
				floppy_find, NULL, NULL);

	printk(KERN_INFO "Atari floppy driver: max. %cD, %strack buffering\n",
	       DriveType == 0 ? 'D' : DriveType == 1 ? 'H' : 'E',
	       UseTrackbuffer ? "" : "no ");
	config_types();

	return 0;
Enomem:
	while (i--) {
		struct request_queue *q = unit[i].disk->queue;

		put_disk(unit[i].disk);
		if (q)
			blk_cleanup_queue(q);
	}

	unregister_blkdev(FLOPPY_MAJOR, "fd");
	return -ENOMEM;
}

#ifndef MODULE
static int __init atari_floppy_setup(char *str)
{
	int ints[3 + FD_MAX_UNITS];
	int i;

	if (!MACH_IS_ATARI)
		return 0;

	str = get_options(str, 3 + FD_MAX_UNITS, ints);
	
	if (ints[0] < 1) {
		printk(KERN_ERR "ataflop_setup: no arguments!\n" );
		return 0;
	}
	else if (ints[0] > 2+FD_MAX_UNITS) {
		printk(KERN_ERR "ataflop_setup: too many arguments\n" );
	}

	if (ints[1] < 0 || ints[1] > 2)
		printk(KERN_ERR "ataflop_setup: bad drive type\n" );
	else
		DriveType = ints[1];

	if (ints[0] >= 2)
		UseTrackbuffer = (ints[2] > 0);

	for( i = 3; i <= ints[0] && i-3 < FD_MAX_UNITS; ++i ) {
		if (ints[i] != 2 && ints[i] != 3 && ints[i] != 6 && ints[i] != 12)
			printk(KERN_ERR "ataflop_setup: bad steprate\n" );
		else
			UserSteprate[i-3] = ints[i];
	}
	return 1;
}

__setup("floppy=", atari_floppy_setup);
#endif

static void __exit atari_floppy_exit(void)
{
	int i;
	blk_unregister_region(MKDEV(FLOPPY_MAJOR, 0), 256);
	for (i = 0; i < FD_MAX_UNITS; i++) {
		struct request_queue *q = unit[i].disk->queue;

		del_gendisk(unit[i].disk);
		put_disk(unit[i].disk);
		blk_cleanup_queue(q);
	}
	unregister_blkdev(FLOPPY_MAJOR, "fd");

	del_timer_sync(&fd_timer);
	atari_stram_free( DMABuffer );
}

module_init(atari_floppy_init)
module_exit(atari_floppy_exit)

MODULE_LICENSE("GPL");<|MERGE_RESOLUTION|>--- conflicted
+++ resolved
@@ -79,11 +79,7 @@
 
 #undef DEBUG
 
-<<<<<<< HEAD
 static DEFINE_MUTEX(ataflop_mutex);
-static struct request_queue *floppy_queue;
-=======
->>>>>>> 6362beea
 static struct request *fd_request;
 static int fdc_queue;
 
