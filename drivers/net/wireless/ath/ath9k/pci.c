--- conflicted
+++ resolved
@@ -311,9 +311,6 @@
 			    AR_GPIO_OUTPUT_MUX_AS_OUTPUT);
 	ath9k_hw_set_gpio(sc->sc_ah, sc->sc_ah->led_pin, 1);
 
-<<<<<<< HEAD
-	sc->ps_idle = true;
-=======
 	  /*
 	   * Reset key cache to sane defaults (all entries cleared) instead of
 	   * semi-random values after suspend/resume.
@@ -324,7 +321,6 @@
 
 	sc->ps_idle = true;
 	ath9k_set_wiphy_idle(aphy, true);
->>>>>>> 33af8813
 	ath_radio_disable(sc, hw);
 
 	return 0;
