--- conflicted
+++ resolved
@@ -432,11 +432,7 @@
 				if (rx_limit - dev->rx_outstanding <= 0)
 					break;
 
-<<<<<<< HEAD
-				dw_writel(dev, 0x100, DW_IC_DATA_CMD);
-=======
 				dw_writel(dev, cmd | 0x100, DW_IC_DATA_CMD);
->>>>>>> e2689a0f
 				rx_limit--;
 				dev->rx_outstanding++;
 			} else
